# Ensure emacs always runs from this makefile's PWD
EMACS_FLAGS=--eval '(setq user-emacs-directory default-directory)' -l core/core.el
EMACS=emacs --batch $(EMACS_FLAGS)
EMACSI=emacs -q $(EMACS_FLAGS)

MODULES=$(patsubst modules/%, %, $(shell find modules/ -maxdepth 2 -type d))

all: autoloads autoremove install

## Package management
install: init.el .local/autoloads.el
	@$(EMACS) -f doom/packages-install

update: init.el .local/autoloads.el
	@$(EMACS) -f doom/packages-update

autoremove: init.el .local/autoloads.el
	@$(EMACS) -f doom/packages-autoremove

autoloads: init.el
	@$(EMACS) -f doom/reload-autoloads


## Byte compilation
# compile
# compile:core
# compile:module
# compile:module/submodule
compile: init.el clean
	@$(EMACS) -f doom/compile

compile\:core: init.el clean
	@$(EMACS) -f doom/compile -- init.el core

$(patsubst %, compile\:%, $(MODULES)): init.el .local/autoloads.el
	@rm -fv $(shell find $(patsubst compile:%, modules/%, $@) -type f -name '*.elc')
	@$(EMACS) -f doom/compile -- $(patsubst compile:%, modules/%, $@)

recompile: init.el
	@$(EMACS) -f doom/recompile

clean:
	@$(EMACS) -f doom/clean-compiled-files

clean-pcache:
	@$(EMACS) -l persistent-soft --eval '(delete-directory pcache-directory t)'

reset:
	@$(EMACS) -f doom/reset


## Unit tests
# test
# test:core
# test:module
# test:module/submodule
test: init.el .local/autoloads.el
	@$(EMACS) -f doom-run-tests

test\:core $(patsubst %, test\:%, $(MODULES)): init.el .local/autoloads.el
	@$(EMACS) -f doom-run-tests -- $(subst test:, , $@)

# run tests interactively
testi: init.el .local/autoloads.el
	@$(EMACSI) -f doom-run-tests -f ert


## Utility tasks
# Runs Emacs from a different folder than ~/.emacs.d
run:
<<<<<<< HEAD
	@$(EMACSI) $(EMACS_FLAGS) -l init.el
=======
	@$(EMACSI) -l init.el
>>>>>>> c50dc638

# Diagnoses potential OS/environment issues
doctor:
	@./bin/doom-doctor

## Internal tasks
init.el:
	@$(error No init.el file; create one or copy init.example.el)

.local/autoloads.el:
	@$(EMACS) -f doom-initialize-autoloads

%.elc: %.el
	@$(EMACS) -f doom/compile -- $<

.PHONY: all compile test testi<|MERGE_RESOLUTION|>--- conflicted
+++ resolved
@@ -68,11 +68,7 @@
 ## Utility tasks
 # Runs Emacs from a different folder than ~/.emacs.d
 run:
-<<<<<<< HEAD
-	@$(EMACSI) $(EMACS_FLAGS) -l init.el
-=======
 	@$(EMACSI) -l init.el
->>>>>>> c50dc638
 
 # Diagnoses potential OS/environment issues
 doctor:
