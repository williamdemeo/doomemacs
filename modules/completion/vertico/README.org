--- conflicted
+++ resolved
@@ -72,28 +72,16 @@
 When in an active Vertico completion session, the following doom added
 keybindings are available:
 
-<<<<<<< HEAD
-| Keybind               | Description                                                                   |
-|-----------------------+-------------------------------------------------------------------------------|
-| =C-k=                 | (evil) Go to previous candidate                                               |
-| =C-j=                 | (evil) Go to next candidate                                                   |
-| =C-M-k=               | (evil) Go to previous group                                                   |
-| =C-M-j=               | (evil) Go to next group                                                       |
-| =C-;= or =<leader> a= | Open an ~embark-act~ menu to chose a useful action                            |
-| =C-c C-;=             | ~embark-export~ the current candidate list (export to a type-specific buffer) |
-| =C-c C-l=             | ~embark-collect~ the current candidate list (collect verbatim)       |
-| =C-SPC=               | Preview the current candidate                                                 |
-=======
-| Keybind      | Description                                      |
-|--------------+--------------------------------------------------|
-| [[kbd:][C-k]]          | (evil) Go to previous candidate                  |
-| [[kbd:][C-j]]          | (evil) Go to next candidate                      |
-| [[kbd:][C-M-k]]        | (evil) Go to previous group                      |
-| [[kbd:][C-M-j]]        | (evil) Go to next group                          |
-| [[kbd:][C-;]] or [[kbd:][<leader> a]] | Open an ~embark-act~ menu to chose a useful action |
-| [[kbd:][C-c C-;]]      | export the current candidate list to a buffer    |
-| [[kbd:][C-SPC]]        | Preview the current candidate                    |
->>>>>>> 7e400abd
+| Keybind           | Description                                                    |
+|-------------------+----------------------------------------------------------------|
+| [[kbd:][C-k]]               | (evil) Go to previous candidate                                |
+| [[kbd:][C-j]]               | (evil) Go to next candidate                                    |
+| [[kbd:][C-M-k]]             | (evil) Go to previous group                                    |
+| [[kbd:][C-M-j]]             | (evil) Go to next group                                        |
+| [[kbd:][C-;]] or [[kbd:][<leader> a]] | Open an ~embark-act~ menu to chose a useful action             |
+| [[kbd:][C-c C-;]]           | export the current candidate list to a buffer                  |
+| [[kbd:][C-c C-l]]           | ~embark-collect~ the current candidate list (collect verbatim) |
+| [[kbd:][C-SPC]]             | Preview the current candidate                                  |
 
 ~embark-act~ will prompt you with a =which-key= menu with useful commands on the
 selected candidate or candidate list, depending on the completion category. Note
