--- conflicted
+++ resolved
@@ -1,10 +1,5 @@
-<<<<<<< HEAD
-#+TITLE: API Demos
-#+PROPERTY: header-args:emacs-lisp :results verbatim
-=======
 #+title: API Demos
 #+property: header-args:elisp :results pp
->>>>>>> 7e400abd
 
 This file contains demos of Doom's public API; its core library, macros, and
 autodefs. It is used by the =elisp-demos= package to display examples of their
