--- conflicted
+++ resolved
@@ -1,16 +1,7 @@
 ;;; lang/dart/config.el -*- lexical-binding: t; -*-
 
-<<<<<<< HEAD
-(use-package! dart-mode
-  :defer t
-  :config
-  (when (modulep! +lsp)
-    (add-hook 'dart-mode-local-vars-hook #'lsp! 'append))
-  (set-ligatures! '(dart-mode)
-=======
 (defun +dart-common-config (mode)
   (set-ligatures! mode
->>>>>>> 571766e6
     ;; Functional
     :def "Function"
     :lambda "() =>"
