--- conflicted
+++ resolved
@@ -15,8 +15,6 @@
   (set-lookup-handlers! 'haskell-mode :definition #'haskell-mode-jump-to-def-or-tag)
   (set-file-template! 'haskell-mode :trigger #'haskell-auto-insert-module-template :project t)
   (set-repl-handler! '(haskell-mode haskell-cabal-mode literate-haskell-mode) #'+haskell-repl-buffer)
-<<<<<<< HEAD
-  (add-to-list 'completion-ignored-extensions ".hi")
 
   (map! :map haskell-mode-map
         :localleader
@@ -36,13 +34,6 @@
           :desc "info" :n "i" #'dante-info
           :desc "load" :n "l" #'haskell-process-load-or-reload
           :desc "eval command block >>>" :n "e" #'dante-eval-block
-          :desc "repair at point" :n "a" #'attrap-attrap)
+          :desc "repair at point" :n "a" #'attrap-attrap))
 
-  (when (featurep! :feature syntax-checker)
-    (after! flycheck
-      (dolist (checker (delq nil (list (if (featurep! +intero) 'intero)
-                                       (if (featurep! +dante)  'haskell-dante))))
-        (flycheck-add-next-checker checker '(warning . haskell-hlint))))))
-=======
   (add-to-list 'completion-ignored-extensions ".hi"))
->>>>>>> 29683740
