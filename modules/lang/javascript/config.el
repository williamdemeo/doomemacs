--- conflicted
+++ resolved
@@ -47,28 +47,13 @@
   :mode "\\.[mc]?js\\'"
   :mode "\\.es6\\'"
   :mode "\\.pac\\'"
-<<<<<<< HEAD
-  :interpreter "node"
-  :init
-  ;; Parse node stack traces in the compilation buffer
-  (after! compilation
-    (add-to-list 'compilation-error-regexp-alist 'node)
-    (add-to-list 'compilation-error-regexp-alist-alist
-                 '(node "^[[:blank:]]*at \\(.*(\\|\\)\\(.+?\\):\\([[:digit:]]+\\):\\([[:digit:]]+\\)"
-                        2 3 4)))
-=======
->>>>>>> 571766e6
   :config
   (setq js-chain-indent t)
   (+javascript-common-config 'js-mode))
 
 
-<<<<<<< HEAD
-(use-package! typescript-mode
-=======
 (use-package! js-ts-mode  ; 29.1+ only
   :when (modulep! +tree-sitter)
->>>>>>> 571766e6
   :defer t
   :init
   (set-tree-sitter! 'js-mode 'js-ts-mode
