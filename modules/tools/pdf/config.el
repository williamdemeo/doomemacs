;;; tools/pdf/config.el -*- lexical-binding: t; -*-

(def-package! pdf-tools
  :mode ("\\.pdf$" . pdf-view-mode)
  :init (load "pdf-tools-autoloads" nil t)
  :config
  (unless noninteractive
    (pdf-tools-install))
<<<<<<< HEAD
  
(map! :map pdf-view-mode-map
      "q" #'kill-this-buffer
      doom-leader-key nil)
  
=======

  (map! :map pdf-view-mode-map "q" #'kill-this-buffer)

  ;; Fit pages to screen by default
>>>>>>> a7780c67
  (setq-default pdf-view-display-size 'fit-page)
  ;; Turn off cua so copy works
  (add-hook! 'pdf-view-mode-hook (cua-mode 0))
  ;; Custom modeline that removes useless info and adds page numbers
  (when (featurep! :ui doom-modeline)
    (load! +modeline)
    (add-hook! pdf-tools-enabled (doom-set-modeline 'pdf-tools-modeline)))
  ;; Handle PDF-tools related popups better
  (set! :popup "^\\*Outline*" '((side . right) (size . 40)) '((select)))
  ;; TODO: Add additional important windows that should be handled differently
  ;; TODO: These two next rules don't work (they should), investigate
  ;; (set! :popup "\\*Contents\\*" '((side . right) (size . 40)) nil)
  ;; (set! :popup "* annots\\*$" '((side . left) (size . 40)) '((select)))
  )<|MERGE_RESOLUTION|>--- conflicted
+++ resolved
@@ -6,18 +6,11 @@
   :config
   (unless noninteractive
     (pdf-tools-install))
-<<<<<<< HEAD
-  
-(map! :map pdf-view-mode-map
-      "q" #'kill-this-buffer
-      doom-leader-key nil)
-  
-=======
 
-  (map! :map pdf-view-mode-map "q" #'kill-this-buffer)
+  (map! :map pdf-view-mode-map
+        "q" #'kill-this-buffer
+        doom-leader-key nil)
 
-  ;; Fit pages to screen by default
->>>>>>> a7780c67
   (setq-default pdf-view-display-size 'fit-page)
   ;; Turn off cua so copy works
   (add-hook! 'pdf-view-mode-hook (cua-mode 0))
