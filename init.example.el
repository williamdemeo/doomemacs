;;; init.el -*- lexical-binding: t; -*-
;; Copy me to ~/.doom.d/init.el or ~/.config/doom/init.el, then edit me!

(doom! :feature
      ;debugger          ; FIXME stepping through code, to help you add bugs
       eval              ; run code, run (also, repls)
       (evil +everywhere); come to the dark side, we have cookies
       file-templates    ; auto-snippets for empty files
       (lookup           ; helps you navigate your code and documentation
        +devdocs         ; ...on devdocs.io online
        +docsets)        ; ...or in Dash docsets locally
       snippets          ; my elves. They type so I don't have to
       spellcheck        ; tasing you for misspelling mispelling
       (syntax-checker   ; tasing you for every semicolon you forget
        +childframe)     ; use childframes for error popups (Emacs 26+ only)
       version-control   ; remember, remember that commit in November
       workspaces        ; tab emulation, persistence & separate workspaces

       :completion
       (company          ; the ultimate code completion backend
<<<<<<< HEAD
        +auto            ; as-you-type code completion
        +childframe)     ; a nicer company UI (Emacs 26+ only)
      ;(helm             ; the *other* search engine for love and life
      ; +childframe)     ; uses childframes for popups (Emacs 26+ only)
=======
        +auto)           ; as-you-type code completion
      ;(helm             ; the *other* search engine for love and life
      ; +fuzzy)          ; enable fuzzy search backend for helm
>>>>>>> 83db6540
      ;ido               ; the other *other* search engine...
       (ivy              ; a search engine for love and life
        +fuzzy)          ; enable fuzzy search backend for ivy

       :ui
       doom              ; what makes DOOM look the way it does
       doom-dashboard    ; a nifty splash screen for Emacs
       doom-modeline     ; a snazzy Atom-inspired mode-line
       doom-quit         ; DOOM quit-message prompts when you quit Emacs
       evil-goggles      ; display visual hints when editing in evil
       hl-todo           ; highlight TODO/FIXME/NOTE tags
       nav-flash         ; blink the current line after jumping
       neotree           ; a project drawer, like NERDTree for vim
       (popup            ; tame sudden yet inevitable temporary windows
        +all             ; catch all popups that start with an asterix
        +defaults)       ; default popup rules
      ;tabbar            ; FIXME an (incomplete) tab bar for Emacs
      ;unicode           ; extended unicode support for various languages
       vi-tilde-fringe   ; fringe tildes to mark beyond EOB
       window-select     ; visually switch windows

       :emacs
       dired             ; making dired pretty [functional]
       ediff             ; comparing files in Emacs
       electric-indent   ; smarter, keyword-based electric-indent
       eshell            ; a consistent, cross-platform shell (WIP)
       imenu             ; an imenu sidebar and searchable code index
      ;term              ; terminals in Emacs

       :tools
       editorconfig      ; let someone else argue about tabs vs spaces
      ;ein               ; tame Jupyter notebooks with emacs
      ;gist              ; interacting with github gists
      ;macos             ; MacOS-specific commands
      ;make              ; run make tasks from Emacs
      ;magit             ;
      ;password-store    ; password manager for nerds
       pdf               ; pdf enhancements
      ;prodigy           ; FIXME managing external services & code builders
      ;rgb               ; creating color strings
       rotate-text       ; cycle region at point between text candidates
       tmux              ; an API for interacting with tmux
       upload            ; map local to remote projects via ssh/ftp

       :lang
      ;assembly          ; assembly for fun or debugging
      ;cc                ; C/C++/Obj-C madness
      ;crystal           ; ruby at the speed of c
      ;clojure           ; java with a lisp
      ;csharp            ; unity, .NET, and mono shenanigans
       data              ; config/data formats
      ;erlang            ; an elegant language for a more civilized age
      ;elixir            ; erlang done right
      ;elm               ; care for a cup of TEA?
       emacs-lisp        ; drown in parentheses
      ;ess               ; emacs speaks statistics
      ;go                ; the hipster dialect
      ;(haskell +intero) ; a language that's lazier than I am
      ;hy                ; readability of scheme w/ speed of python
      ;(java +meghanada) ; the poster child for carpal tunnel syndrome
      ;javascript        ; all(hope(abandon(ye(who(enter(here))))))
      ;julia             ; a better, faster MATLAB
      ;latex             ; writing papers in Emacs has never been so fun
      ;ledger            ; an accounting system in Emacs
      ;lua               ; one-based indices? one-based indices
       markdown          ; writing docs for people to ignore
      ;nim               ; python + lisp at the speed of c
      ;nix               ; I hereby declare "nix geht mehr!"
      ;ocaml             ; an objective camel
       (org              ; organize your plain life in plain text
        +attach          ; custom attachment system
        +babel           ; running code in org
        +capture         ; org-capture in and outside of Emacs
        +export          ; Exporting org to whatever you want
        +present)        ; Emacs for presentations
      ;perl              ; write code no one else can comprehend
      ;php               ; perl's insecure younger brother
      ;plantuml          ; diagrams for confusing people more
      ;purescript        ; javascript, but functional
      ;python            ; beautiful is better than ugly
      ;rest              ; Emacs as a REST client
      ;ruby              ; 1.step do {|i| p "Ruby is #{i.even? ? 'love' : 'life'}"}
      ;rust              ; Fe2O3.unwrap().unwrap().unwrap().unwrap()
      ;scala             ; java, but good
       sh                ; she sells (ba|z)sh shells on the C xor
      ;solidity          ; do you need a blockchain? No.
      ;swift             ; who asked for emoji variables?
      ;web               ; the tubes

       ;; Applications are complex and opinionated modules that transform Emacs
       ;; toward a specific purpose. They may have additional dependencies and
       ;; should be loaded late.
       :app
      ;(email +gmail)    ; emacs as an email client
      ;irc               ; how neckbeards socialize
      ;(rss +org)        ; emacs as an RSS reader
      ;twitter           ; twitter client https://twitter.com/vnought
      ;(write            ; emacs as a word processor (latex + org + markdown)
      ; +wordnut         ; wordnet (wn) search
      ; +langtool)       ; a proofreader (grammar/style check) for Emacs

       :collab
       floobits          ; peer programming for a price
      ;impatient-mode    ; show off code over HTTP

       :config
       ;; The default module set reasonable defaults for Emacs. It also provides
       ;; a Spacemacs-inspired keybinding scheme, a custom yasnippet library,
       ;; and additional ex commands for evil-mode. Use it as a reference for
       ;; your own modules.
       (default +bindings +snippets +evil-commands))
<|MERGE_RESOLUTION|>--- conflicted
+++ resolved
@@ -18,16 +18,9 @@
 
        :completion
        (company          ; the ultimate code completion backend
-<<<<<<< HEAD
-        +auto            ; as-you-type code completion
-        +childframe)     ; a nicer company UI (Emacs 26+ only)
-      ;(helm             ; the *other* search engine for love and life
-      ; +childframe)     ; uses childframes for popups (Emacs 26+ only)
-=======
         +auto)           ; as-you-type code completion
       ;(helm             ; the *other* search engine for love and life
       ; +fuzzy)          ; enable fuzzy search backend for helm
->>>>>>> 83db6540
       ;ido               ; the other *other* search engine...
        (ivy              ; a search engine for love and life
         +fuzzy)          ; enable fuzzy search backend for ivy
